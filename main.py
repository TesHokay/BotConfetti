--- conflicted
+++ resolved
@@ -1,14 +1,18 @@
+"""Entrypoint for the Confetti Telegram bot.
+
+This module now contains a functional scenario for the Confetti studio bot.
+The implementation mirrors the structure that is used in production while
+remaining small enough for the accompanying exercises.
+
+As in the original project we attempt to instantiate
+``AIORateLimiter`` inside :func:`ConfettiTelegramBot._build_rate_limiter`.  If
+the optional extra is missing the class is still importable but its
+constructor raises a :class:`RuntimeError`.  We catch the exception and log a
+warning which allows the bot to start without the rate limiter.
+"""
+
 from __future__ import annotations
 
-<<<<<<< HEAD
-from dataclasses import dataclass
-from typing import Iterable, Optional, Sequence, Set, Union
-
-
-@dataclass(frozen=True)
-class Chat:
-    """Simplified representation of a Telegram chat."""
-=======
 import logging
 import os
 import random
@@ -75,23 +79,15 @@
             _AIORateLimiter = None
 
 AIORateLimiter = _AIORateLimiter
->>>>>>> 2239e605
-
-    id: int
-
-
-@dataclass(frozen=True)
-class User:
-    """Simplified representation of a Telegram user."""
-
-    id: int
-
-
-<<<<<<< HEAD
-@dataclass(frozen=True)
-class Update:
-    """Simplified representation of a Telegram update."""
-=======
+
+
+LOGGER = logging.getLogger(__name__)
+
+
+ChatIdInput = Union[int, str]
+AdminChatIdsInput = Union[ChatIdInput, Iterable[ChatIdInput], None]
+
+
 def _require_telegram() -> None:
     """Ensure python-telegram-bot is installed before continuing."""
 
@@ -102,37 +98,205 @@
 @dataclass
 class BotContent:
     """Mutable content blocks that administrators can edit at runtime."""
->>>>>>> 2239e605
-
-    effective_chat: Optional[Chat]
-    effective_user: Optional[User]
-
-
-ChatLike = Union[Chat, User, int, str, None]
-
-
+
+    schedule: str
+    about: str
+    teachers: str
+    payment: str
+    album: str
+    contacts: str
+    vocabulary: list[dict[str, str]]
+
+    @classmethod
+    def default(cls) -> "BotContent":
+        return cls(
+            schedule=(
+                "🇫🇷 Voici nos horaires actuels :\n"
+                "🇷🇺 Наше актуальное расписание:\n\n"
+                "☀️ Matin / Утро : 10:00 – 12:00\n"
+                "🌤 Après-midi / День : 14:00 – 16:00\n"
+                "🌙 Soir / Вечер : 18:00 – 20:00"
+            ),
+            about=(
+                "🇫🇷 À propos de nous\n"
+                "Notre compagnie existe déjà depuis 8 ans, et pendant ce temps elle est devenue un lieu où les enfants découvrent toute la beauté de la langue et de la culture françaises.\n"
+                "Notre équipe est composée uniquement de professionnels :\n"
+                "• des enseignants avec une formation supérieure spécialisée et des diplômes avec mention,\n"
+                "• des titulaires du certificat international DALF,\n"
+                "• des professeurs avec plus de 10 ans d’expérience,\n"
+                "• ainsi que des locuteurs natifs qui partagent l’authenticité de la culture française.\n"
+                "Chaque année, nous participons à des festivals francophones dans toute la Russie — de Moscou et Saint-Pétersbourg à Ekaterinbourg et Valdaï. Nous nous produisons régulièrement sur les scènes de notre ville (par exemple à l’école n° 22), nous organisons des fêtes populaires en France, et nous clôturons chaque saison par un événement festif attendu par tous nos élèves.\n"
+                "Notre objectif principal est simple mais essentiel : 👉 que les enfants tombent amoureux du français ❤️\n\n"
+                "🇷🇺 О нас\n"
+                "Наша студия существует уже 8 лет, и за это время она стала местом, где дети открывают для себя красоту французского языка и культуры.\n"
+                "С нами работают только профессионалы:\n"
+                "• преподаватели с высшим профильным образованием и красными дипломами,\n"
+                "• обладатели международного сертификата DALF,\n"
+                "• педагоги со стажем более 10 лет,\n"
+                "• а также носители языка, которые делятся аутентичным французским опытом.\n"
+                "Каждый год мы участвуем во франкофонных фестивалях по всей России — от Москвы и Санкт-Петербурга до Екатеринбурга и Валдая. Мы регулярно выступаем на площадках города (например, в школе № 22), организуем праздники, любимые во Франции, и делаем яркое закрытие сезона, которое ждут все наши ученики.\n"
+                "Наша главная цель проста и очень важна: 👉 чтобы дети полюбили французский язык ❤️\n\n"
+                "🎭 Chez nous, Confetti = fête !\n🎭 У нас Конфетти = это всегда праздник!"
+            ),
+            teachers=(
+                "🇫🇷 Nos enseignants sont passionnés et expérimentés.\n"
+                "🇷🇺 Наши преподаватели — увлечённые и опытные педагоги.\n\n"
+                "👩‍🏫 Ksenia Nastytsch\n"
+                "Enseignante de français avec plus de 20 ans d’expérience.\n"
+                "Diplômée de l’Université d’État de Perm en philologie (français, anglais, allemand et espagnol).\n"
+                "Titulaire du certificat international DALF, a effectué des stages en France (Grenoble, Pau, Metz).\n\n"
+                "Ксения Настыч\n"
+                "Преподаватель французского языка с опытом работы более 20 лет.\n"
+                "Окончила Пермский государственный университет по специальности «Филология».\n"
+                "Обладатель международного сертификата DALF, проходила стажировки во Франции (Гренобль, По, Мец). Организовывала в течение трёх лет «русские сезоны» в Посольстве России во Франции.\n\n"
+                "👩‍🏫 Анастасия Банникова\n\n"
+                "🇫🇷 Alain Marinot\nLocuteur natif du français avec un accent académique parisien. Acteur et âme de l’école, il parle exclusivement en français — un grand avantage pour les élèves.\n\n"
+                "🇷🇺 Ален Марино\nНоситель французского языка с академическим парижским акцентом. Актёр, душа школы, говорит исключительно по-французски — большая удача для учеников.\n\n"
+                "🇫🇷 Lyudmila Anatolievna Krasnoborova\nEnseignante de français, docteur en philologie, maîtresse de conférences à l’Université d’État de Perm (PGNIU).\n"
+                "Examinateur DALF, prépare aux examens du baccalauréat russe (ЕГЭ) et aux olympiades.\n\n"
+                "🇷🇺 Красноборова Людмила Анатольевна\nПреподаватель французского языка, кандидат филологических наук, доцент ПГНИУ.\n"
+                "Экзаменатор DALF, готовит к ЕГЭ и олимпиадам."
+            ),
+            payment=(
+                "🇫🇷 Veuillez envoyer une photo ou un reçu de paiement ici.\n"
+                "🇷🇺 Пожалуйста, отправьте сюда фото или чек об оплате.\n\n"
+                "📌 Après vérification, nous confirmerons votre inscription.\n"
+                "📌 После проверки мы подтвердим вашу запись."
+            ),
+            album=(
+                "🇫🇷 Regardez nos meilleurs moments 🎭\n"
+                "🇷🇺 Посмотрите наши лучшие моменты 🎭\n\n"
+                "👉 https://confetti.ru/album"
+            ),
+            contacts=(
+                "📞 Téléphone : +7 (900) 000-00-00\n"
+                "📧 Email : confetti@example.com\n"
+                "🌐 Site / Сайт : https://confetti.ru\n"
+                "📲 Telegram : @ConfettiAdmin"
+            ),
+            vocabulary=[
+                {
+                    "word": "Soleil",
+                    "emoji": "☀️",
+                    "translation": "Солнце",
+                    "example_fr": "Le soleil brille.",
+                    "example_ru": "Солнце светит.",
+                },
+                {
+                    "word": "Bonjour",
+                    "emoji": "👋",
+                    "translation": "Здравствуйте",
+                    "example_fr": "Bonjour, comment ça va ?",
+                    "example_ru": "Здравствуйте, как дела?",
+                },
+                {
+                    "word": "Amitié",
+                    "emoji": "🤝",
+                    "translation": "Дружба",
+                    "example_fr": "L'amitié rend la vie plus douce.",
+                    "example_ru": "Дружба делает жизнь добрее.",
+                },
+                {
+                    "word": "Étoile",
+                    "emoji": "✨",
+                    "translation": "Звезда",
+                    "example_fr": "Chaque étoile brille à sa manière.",
+                    "example_ru": "Каждая звезда сияет по-своему.",
+                },
+            ],
+        )
+
+    def copy(self) -> "BotContent":
+        return BotContent(
+            schedule=self.schedule,
+            about=self.about,
+            teachers=self.teachers,
+            payment=self.payment,
+            album=self.album,
+            contacts=self.contacts,
+            vocabulary=[entry.copy() for entry in self.vocabulary],
+        )
+
+
+@dataclass
 class ConfettiTelegramBot:
-    """Minimal bot implementation with administrator helpers.
-
-    The real project contains a substantially larger code-base, but for the
-    purposes of these kata-style exercises we only need the pieces that deal
-    with administrator resolution and menu selection.
-    """
-
-    def __init__(self, admin_ids: Iterable[ChatLike]):
-        self._admin_ids: Set[int] = set()
-        for identifier in admin_ids:
-            coerced = self._coerce_chat_id_from_object(identifier)
-            if coerced is not None:
-                self._admin_ids.add(coerced)
-
-<<<<<<< HEAD
-    # ------------------------------------------------------------------
-    # Identifier coercion utilities
-    # ------------------------------------------------------------------
-    def _coerce_chat_id_from_object(self, obj: ChatLike) -> Optional[int]:
-        """Normalise chat and user like objects into an integer identifier."""
-=======
+    """Light-weight wrapper around the PTB application builder."""
+
+    token: str
+    admin_chat_ids: AdminChatIdsInput = ()
+    content_template: BotContent = field(default_factory=BotContent.default)
+
+    REGISTRATION_PROGRAM = 1
+    REGISTRATION_CHILD_NAME = 2
+    REGISTRATION_CLASS = 3
+    REGISTRATION_CONTACT_PERSON = 4
+    REGISTRATION_PHONE = 5
+    REGISTRATION_TIME = 6
+
+    MAIN_MENU_BUTTON = "⬅️ Главное меню"
+    REGISTRATION_BUTTON = "📝 Запись / Inscription"
+    ADMIN_MENU_BUTTON = "🛠 Админ-панель"
+    ADMIN_BACK_TO_USER_BUTTON = "⬅️ Пользовательское меню"
+    ADMIN_BROADCAST_BUTTON = "📣 Рассылка"
+    ADMIN_VIEW_APPLICATIONS_BUTTON = "📬 Заявки"
+    ADMIN_EDIT_SCHEDULE_BUTTON = "🗓 Редактировать расписание"
+    ADMIN_EDIT_ABOUT_BUTTON = "ℹ️ Редактировать информацию"
+    ADMIN_EDIT_TEACHERS_BUTTON = "👩‍🏫 Редактировать преподавателей"
+    ADMIN_EDIT_ALBUM_BUTTON = "📸 Редактировать фотоальбом"
+    ADMIN_EDIT_CONTACTS_BUTTON = "📞 Редактировать контакты"
+    ADMIN_EDIT_VOCABULARY_BUTTON = "📚 Редактировать словарь"
+    ADMIN_CANCEL_BUTTON = "🚫 Отмена"
+
+    MAIN_MENU_LAYOUT = (
+        (REGISTRATION_BUTTON, "📅 Расписание / Horaires"),
+        ("ℹ️ О студии / À propos de nous", "👩‍🏫 Преподаватели / Enseignants"),
+        ("💳 Сообщить об оплате / Paiement", "📸 Фотоальбом / Album photo"),
+        ("📞 Контакты / Contact", "📚 Полезные слова / Vocabulaire"),
+    )
+
+    TIME_OF_DAY_OPTIONS = (
+        "☀️ Утро / Matin",
+        "🌤 День / Après-midi",
+        "🌙 Вечер / Soir",
+    )
+
+    PROGRAMS = (
+        {
+            "label": "📚 français au quotidien / французский каждый день",
+            "audience": "С 3 по 11 класс",
+            "teacher": "Преподаватель - Настыч Ксения Викторовна",
+            "schedule": "Дни занятий: вторник или четверг вечер",
+        },
+        {
+            "label": "🎭 théâtre francophone / театр на французском",
+            "teacher": "Преподаватель - Настыч Ксения Викторовна",
+            "schedule": "Дни занятий: вторник или четверг вечер",
+        },
+        {
+            "label": "📚 français du dimanche / воскресный французский",
+            "audience": "1-4 класс",
+            "teacher": "Преподаватель - Банникова Анастасия Дмитриевна",
+            "schedule": "Дни занятий: воскресенье",
+        },
+        {
+            "label": "🎭 théâtre francophone / театр на французском (воскресенье)",
+            "teacher": "Преподаватель - Банникова Анастасия Дмитриевна",
+            "schedule": "Дни занятий: воскресенье",
+        },
+        {
+            "label": "🇫🇷 Français au sérieux / Французский по-взрослому",
+            "audience": "Группа для взрослых (продолжающие)",
+            "teacher": "Преподаватель - Красноборова Людмила Анатольевна",
+            "schedule": "Дни занятий: понедельник / четверг / пятница",
+        },
+        {
+            "label": "👩🏼‍🏫 cours en individuel / Индивидуальные занятия",
+        },
+        {
+            "label": "🍂 Stage d'automne / осенний интенсив",
+        },
+    )
+
     VOCABULARY = (
         {
             "word": "Soleil",
@@ -201,116 +365,415 @@
 
     def _build_rate_limiter(self) -> Optional[AIORateLimiter]:  # type: ignore[name-defined]
         """Return an ``AIORateLimiter`` instance when possible."""
->>>>>>> 2239e605
-
-        if obj is None:
+
+        if AIORateLimiter is None:
+            LOGGER.warning(
+                "python-telegram-bot was installed without the optional rate limiter extras. "
+                "The bot will run without a rate limiter."
+            )
             return None
 
-        # ``bool`` is an ``int`` subclass, make sure we do not silently coerce
-        # the values ``True``/``False`` into ``1``/``0``.
-        if isinstance(obj, bool):
+        try:
+            return AIORateLimiter()
+        except RuntimeError as exc:  # pragma: no cover - depends on installation
+            LOGGER.warning(
+                "Failed to initialise the AIORateLimiter: %s. Running without a rate limiter.",
+                exc,
+            )
             return None
 
-        if isinstance(obj, int):
-            return obj
-
-        if isinstance(obj, str):
-            value = obj.strip()
-            if not value:
-                return None
-            try:
-                return int(value)
-            except ValueError:
-                return None
-
-        potential_identifier = getattr(obj, "id", None)
-        if potential_identifier is None:
-            return None
-
-        return self._coerce_chat_id_from_object(potential_identifier)
-
     # ------------------------------------------------------------------
-    # Administrator handling helpers
+    # Handler registration helpers
+
+    def _register_handlers(self, application: Application) -> None:
+        """Attach all command and message handlers to ``application``."""
+
+        conversation = ConversationHandler(
+            entry_points=[
+                MessageHandler(
+                    filters.Regex(self._exact_match_regex(self.REGISTRATION_BUTTON)),
+                    self._start_registration,
+                )
+            ],
+            states={
+                self.REGISTRATION_PROGRAM: [
+                    MessageHandler(
+                        filters.Regex(self._programs_regex()),
+                        self._registration_collect_program,
+                    ),
+                    MessageHandler(
+                        filters.Regex(self._exact_match_regex(self.MAIN_MENU_BUTTON)),
+                        self._registration_cancel,
+                    ),
+                ],
+                self.REGISTRATION_CHILD_NAME: [
+                    MessageHandler(filters.TEXT & ~filters.COMMAND, self._registration_collect_child_name),
+                ],
+                self.REGISTRATION_CLASS: [
+                    MessageHandler(filters.TEXT & ~filters.COMMAND, self._registration_collect_class),
+                ],
+                self.REGISTRATION_CONTACT_PERSON: [
+                    MessageHandler(filters.TEXT & ~filters.COMMAND, self._registration_collect_contact_person),
+                ],
+                self.REGISTRATION_PHONE: [
+                    MessageHandler(filters.CONTACT, self._registration_collect_phone_contact),
+                    MessageHandler(filters.TEXT & ~filters.COMMAND, self._registration_collect_phone_text),
+                ],
+                self.REGISTRATION_TIME: [
+                    MessageHandler(
+                        filters.Regex(self._time_regex()),
+                        self._registration_collect_time,
+                    ),
+                    MessageHandler(
+                        filters.Regex(self._exact_match_regex(self.MAIN_MENU_BUTTON)),
+                        self._registration_cancel,
+                    ),
+                ],
+            },
+            fallbacks=[
+                CommandHandler("cancel", self._registration_cancel),
+                MessageHandler(
+                    filters.Regex(self._exact_match_regex(self.MAIN_MENU_BUTTON)),
+                    self._registration_cancel,
+                ),
+            ],
+            allow_reentry=True,
+        )
+
+        application.add_handler(CommandHandler("start", self._start))
+        application.add_handler(CommandHandler("menu", self._show_main_menu))
+        application.add_handler(CommandHandler("admin", self._show_admin_menu))
+        application.add_handler(conversation)
+        application.add_handler(MessageHandler(filters.TEXT & ~filters.COMMAND, self._handle_text))
+
+    def _exact_match_regex(self, text: str) -> str:
+        return rf"^{re.escape(text)}$"
+
+    def _programs_regex(self) -> str:
+        parts = [re.escape(program["label"]) for program in self.PROGRAMS]
+        return rf"^({'|'.join(parts)})$"
+
+    def _time_regex(self) -> str:
+        parts = [re.escape(option) for option in self.TIME_OF_DAY_OPTIONS]
+        return rf"^({'|'.join(parts)})$"
+
     # ------------------------------------------------------------------
-    def is_admin_chat(self, entity: ChatLike) -> bool:
-        """Return ``True`` when the supplied chat/user resolves to an admin.
-
-        Historically this helper only accepted chat objects, but tests exercise
-        the behaviour with both chats *and* users.  The method therefore
-        performs the identifier coercion and checks the resulting integer
-        against the stored admin identifiers.
-        """
-
-        coerced = self._coerce_chat_id_from_object(entity)
-        if coerced is None:
-            return False
-        return coerced in self._admin_ids
+    # Shared messaging helpers
+
+    def _main_menu_markup(self, *, include_admin: bool = False) -> ReplyKeyboardMarkup:
+        keyboard = [list(row) for row in self.MAIN_MENU_LAYOUT]
+        if include_admin:
+            keyboard.append([self.ADMIN_MENU_BUTTON])
+        return ReplyKeyboardMarkup(keyboard, resize_keyboard=True)
+
+    def _main_menu_markup_for(self, update: Update) -> ReplyKeyboardMarkup:
+        return self._main_menu_markup(include_admin=self._is_admin_update(update))
+
+    def _admin_menu_markup(self) -> ReplyKeyboardMarkup:
+        keyboard = [
+            [self.ADMIN_BACK_TO_USER_BUTTON, self.ADMIN_CANCEL_BUTTON],
+            [self.ADMIN_BROADCAST_BUTTON, self.ADMIN_VIEW_APPLICATIONS_BUTTON],
+            [self.ADMIN_EDIT_SCHEDULE_BUTTON],
+            [self.ADMIN_EDIT_ABOUT_BUTTON],
+            [self.ADMIN_EDIT_TEACHERS_BUTTON],
+            [self.ADMIN_EDIT_ALBUM_BUTTON],
+            [self.ADMIN_EDIT_CONTACTS_BUTTON],
+            [self.ADMIN_EDIT_VOCABULARY_BUTTON],
+        ]
+        return ReplyKeyboardMarkup(keyboard, resize_keyboard=True)
+
+    def _admin_cancel_markup(self) -> ReplyKeyboardMarkup:
+        return ReplyKeyboardMarkup([[self.ADMIN_CANCEL_BUTTON]], resize_keyboard=True)
 
     def _is_admin_update(self, update: Update) -> bool:
-        """Determine whether an update originates from an administrator."""
-
-        if self.is_admin_chat(update.effective_chat):
-            return True
-        return self.is_admin_chat(update.effective_user)
+        chat = update.effective_chat
+        return bool(chat and self.is_admin_chat(chat))
+
+    def _application_data(self, context: ContextTypes.DEFAULT_TYPE) -> dict[str, Any]:
+        """Return application-level storage across PTB versions."""
+
+        if hasattr(context, "application_data"):
+            return context.application_data  # type: ignore[attr-defined]
+
+        if hasattr(context, "bot_data"):
+            return context.bot_data  # type: ignore[attr-defined]
+
+        application = getattr(context, "application", None)
+        if application is not None and hasattr(application, "bot_data"):
+            return application.bot_data  # type: ignore[attr-defined]
+
+        # Fallback to a dedicated attribute to avoid repeated lookups if nothing matches.
+        storage = getattr(context, "_fallback_application_data", None)
+        if isinstance(storage, dict):
+            return storage
+
+        storage = {}
+        setattr(context, "_fallback_application_data", storage)
+        return storage
+
+    def _remember_chat(self, update: Update, context: ContextTypes.DEFAULT_TYPE) -> None:
+        chat = update.effective_chat
+        if not chat:
+            return
+        known = self._get_known_chats(context)
+        known.add(_coerce_chat_id_from_object(chat))
+
+    def _get_known_chats(self, context: ContextTypes.DEFAULT_TYPE) -> set[int]:
+        store = self._application_data(context).setdefault("known_chats", set())
+        if isinstance(store, set):
+            return store
+        if isinstance(store, list):
+            converted: set[int] = set()
+            for chat_id in store:
+                try:
+                    converted.add(_coerce_chat_id(chat_id))
+                except ValueError:
+                    continue
+            self._application_data(context)["known_chats"] = converted
+            return converted
+        converted: set[int] = set()
+        self._application_data(context)["known_chats"] = converted
+        return converted
+
+    def _get_content(self, context: ContextTypes.DEFAULT_TYPE) -> BotContent:
+        content = self._application_data(context).get("content")
+        if isinstance(content, BotContent):
+            return content
+        if isinstance(content, dict):
+            # Backward compatibility if someone serialised a dict previously.
+            restored = self.content_template.copy()
+            self._application_data(context)["content"] = restored
+            return restored
+        fresh = self.content_template.copy()
+        self._application_data(context)["content"] = fresh
+        return fresh
+
+    def _store_registration(
+        self, update: Update, context: ContextTypes.DEFAULT_TYPE, data: dict[str, Any]
+    ) -> None:
+        chat = update.effective_chat
+        user = update.effective_user
+        record = {
+            "program": data.get("program", ""),
+            "child_name": data.get("child_name", ""),
+            "class": data.get("class", ""),
+            "contact_person": data.get("contact_person", ""),
+            "phone": data.get("phone", ""),
+            "time": data.get("time", ""),
+            "chat_id": _coerce_chat_id_from_object(chat) if chat else None,
+            "chat_title": getattr(chat, "title", None) if chat else None,
+            "submitted_by": getattr(user, "full_name", None) if user else None,
+            "submitted_by_id": getattr(user, "id", None) if user else None,
+            "created_at": datetime.utcnow().strftime("%Y-%m-%d %H:%M"),
+        }
+        registrations = self._application_data(context).setdefault("registrations", [])
+        if isinstance(registrations, list):
+            registrations.append(record)
+        else:
+            self._application_data(context)["registrations"] = [record]
+
+    async def _start(self, update: Update, context: ContextTypes.DEFAULT_TYPE) -> None:
+        """Send the greeting and display the main menu."""
+
+        self._remember_chat(update, context)
+        await self._send_greeting(update)
+
+    async def _show_main_menu(self, update: Update, context: ContextTypes.DEFAULT_TYPE) -> None:
+        """Show the menu without repeating the full greeting."""
+
+        self._remember_chat(update, context)
+        message = (
+            "👉 Veuillez choisir une rubrique dans le menu ci-dessous.\n"
+            "👉 Пожалуйста, выберите раздел в меню ниже."
+        )
+        if self._is_admin_update(update):
+            message += (
+                "\n\n🛠 Для управления ботом откройте «Админ-панель» в меню."
+                "\n🛠 Pour administrer le bot, choisissez «Админ-панель»."
+            )
+        await self._reply(update, message, reply_markup=self._main_menu_markup_for(update))
+
+    async def _show_admin_menu(self, update: Update, context: ContextTypes.DEFAULT_TYPE) -> None:
+        if not self._is_admin_update(update):
+            await self._reply(
+                update,
+                "Эта панель доступна только администраторам.\n"
+                "Ce panneau est réservé aux administrateurs.",
+                reply_markup=self._main_menu_markup_for(update),
+            )
+            return
+        self._remember_chat(update, context)
+        message = (
+            "Админ-панель открыта. Выберите действие ниже.\n"
+            "Panneau d'administration ouvert — choisissez une action."
+        )
+        await self._reply(update, message, reply_markup=self._admin_menu_markup())
+
+    async def _send_greeting(self, update: Update) -> None:
+        greeting = (
+            "🎉 🇫🇷 Bonjour et bienvenue dans la compagnie «Confetti» !\n"
+            "🎉 🇷🇺 Здравствуйте и добро пожаловать в студию «Конфетти»!\n\n"
+            "Nous adorons la France et le français — et nous sommes prêts à partager cet amour à chacun.\n\n"
+            "Мы обожаем Францию и французский — и готовы делиться этой любовью с каждым.\n\n"
+            "👉 Veuillez choisir une rubrique dans le menu ci-dessous.\n"
+            "👉 Пожалуйста, выберите раздел в меню ниже."
+        )
+        if self._is_admin_update(update):
+            greeting += (
+                "\n\n🛠 У вас есть доступ к админ-панели — нажмите кнопку ниже, чтобы управлять контентом."
+                "\n🛠 Vous pouvez gérer le contenu via le bouton «Админ-панель»."
+            )
+        await self._reply(update, greeting, reply_markup=self._main_menu_markup_for(update))
+
+    async def _reply(
+        self,
+        update: Update,
+        text: str,
+        *,
+        reply_markup: Optional[ReplyKeyboardMarkup | ReplyKeyboardRemove] = None,
+    ) -> None:
+        if update.message:
+            await update.message.reply_text(text, reply_markup=reply_markup)
+        elif update.callback_query:
+            await update.callback_query.answer()
+            await update.callback_query.message.reply_text(text, reply_markup=reply_markup)
 
     # ------------------------------------------------------------------
-    # Menu helpers
+    # Registration conversation
+
+    async def _start_registration(self, update: Update, context: ContextTypes.DEFAULT_TYPE) -> int:
+        context.user_data["registration"] = {}
+        message_lines = [
+            "🇫🇷 À quel programme souhaitez-vous inscrire votre enfant ou vous inscrire ?",
+            "🇷🇺 На какую программу вы хотите записать ребёнка или записать себя?",
+        ]
+        details = [self._format_program_details(program) for program in self.PROGRAMS]
+        await self._reply(
+            update,
+            "\n".join(message_lines + details),
+            reply_markup=self._program_keyboard(),
+        )
+        return self.REGISTRATION_PROGRAM
+
+    def _program_keyboard(self) -> ReplyKeyboardMarkup:
+        keyboard = [[program["label"]] for program in self.PROGRAMS]
+        keyboard.append([self.MAIN_MENU_BUTTON])
+        return ReplyKeyboardMarkup(keyboard, resize_keyboard=True, one_time_keyboard=True)
+
+    def _format_program_details(self, program: Dict[str, str]) -> str:
+        parts = [program["label"]]
+        for key in ("audience", "teacher", "schedule"):
+            if value := program.get(key):
+                parts.append(value)
+        return "\n".join(parts)
+
+    async def _registration_collect_program(self, update: Update, context: ContextTypes.DEFAULT_TYPE) -> int:
+        program_label = update.message.text
+        context.user_data.setdefault("registration", {})["program"] = program_label
+        await self._reply(
+            update,
+            "Merci ! / Спасибо! Напишите, пожалуйста, имя и фамилию ребёнка.",
+            reply_markup=ReplyKeyboardRemove(),
+        )
+        return self.REGISTRATION_CHILD_NAME
+
+    async def _registration_collect_child_name(self, update: Update, context: ContextTypes.DEFAULT_TYPE) -> int:
+        context.user_data.setdefault("registration", {})["child_name"] = update.message.text.strip()
+        await self._reply(
+            update,
+            "🇫🇷 Indiquez la classe, s'il vous plaît.\n🇷🇺 Укажите, пожалуйста, класс.",
+        )
+        return self.REGISTRATION_CLASS
+
+    async def _registration_collect_class(self, update: Update, context: ContextTypes.DEFAULT_TYPE) -> int:
+        context.user_data.setdefault("registration", {})["class"] = update.message.text.strip()
+        await self._reply(
+            update,
+            "🇫🇷 Qui est la personne de contact ?\n🇷🇺 Кто будет контактным лицом?",
+        )
+        return self.REGISTRATION_CONTACT_PERSON
+
+    async def _registration_collect_contact_person(
+        self, update: Update, context: ContextTypes.DEFAULT_TYPE
+    ) -> int:
+        context.user_data.setdefault("registration", {})["contact_person"] = update.message.text.strip()
+        await self._reply(
+            update,
+            "🇫🇷 Envoyez le numéro de téléphone (bouton en bas).\n"
+            "🇷🇺 Отправьте номер телефона (кнопка внизу).",
+            reply_markup=self._phone_keyboard(),
+        )
+        return self.REGISTRATION_PHONE
+
+    def _phone_keyboard(self) -> ReplyKeyboardMarkup:
+        keyboard = [
+            [KeyboardButton("📱 Отправить номер", request_contact=True)],
+            [KeyboardButton(self.MAIN_MENU_BUTTON)],
+        ]
+        return ReplyKeyboardMarkup(keyboard, resize_keyboard=True, one_time_keyboard=True)
+
+    async def _registration_collect_phone_contact(
+        self, update: Update, context: ContextTypes.DEFAULT_TYPE
+    ) -> int:
+        phone_number = update.message.contact.phone_number
+        context.user_data.setdefault("registration", {})["phone"] = phone_number
+        return await self._prompt_time_of_day(update)
+
+    async def _registration_collect_phone_text(
+        self, update: Update, context: ContextTypes.DEFAULT_TYPE
+    ) -> int:
+        text = update.message.text.strip()
+        if text == self.MAIN_MENU_BUTTON:
+            return await self._registration_cancel(update, context)
+        context.user_data.setdefault("registration", {})["phone"] = text
+        return await self._prompt_time_of_day(update)
+
+    async def _prompt_time_of_day(self, update: Update) -> int:
+        await self._reply(
+            update,
+            "🇫🇷 Choisissez le moment qui vous convient.\n"
+            "🇷🇺 Выберите удобное время занятий.",
+            reply_markup=self._time_keyboard(),
+        )
+        return self.REGISTRATION_TIME
+
+    def _time_keyboard(self) -> ReplyKeyboardMarkup:
+        keyboard = [[option] for option in self.TIME_OF_DAY_OPTIONS]
+        keyboard.append([self.MAIN_MENU_BUTTON])
+        return ReplyKeyboardMarkup(keyboard, resize_keyboard=True, one_time_keyboard=True)
+
+    async def _registration_collect_time(self, update: Update, context: ContextTypes.DEFAULT_TYPE) -> int:
+        context.user_data.setdefault("registration", {})["time"] = update.message.text.strip()
+        await self._send_registration_summary(update, context)
+        await self._show_main_menu(update, context)
+        return ConversationHandler.END
+
+    async def _registration_cancel(self, update: Update, context: ContextTypes.DEFAULT_TYPE) -> int:
+        context.user_data.pop("registration", None)
+        await self._reply(
+            update,
+            "❌ Регистрация отменена.\n❌ L'inscription est annulée.",
+            reply_markup=self._main_menu_markup_for(update),
+        )
+        return ConversationHandler.END
+
+    async def _send_registration_summary(self, update: Update, context: ContextTypes.DEFAULT_TYPE) -> None:
+        data = context.user_data.get("registration", {})
+        summary = (
+            "🇫🇷 Votre demande a été enregistrée !\n"
+            "🇷🇺 Ваша заявка принята!\n\n"
+            f"👦 Enfant : {data.get('child_name', '—')} ({data.get('class', '—')})\n"
+            f"👤 Contact : {data.get('contact_person', '—')}\n"
+            f"📱 Téléphone : {data.get('phone', '—')}\n"
+            f"🕒 Heure : {data.get('time', '—')}\n"
+            f"📚 Programme : {data.get('program', '—')}\n\n"
+            "Nous vous contacterons prochainement.\n"
+            "Мы свяжемся с вами в ближайшее время."
+        )
+        await self._reply(update, summary, reply_markup=self._main_menu_markup_for(update))
+        self._store_registration(update, context, data)
+
     # ------------------------------------------------------------------
-    def _admin_keyboard(self) -> Sequence[str]:
-        return ("admin", "dashboard", "broadcast")
-
-    def _user_keyboard(self) -> Sequence[str]:
-        return ("profile", "help")
-
-    def _main_menu_markup_for(self, actor: ChatLike) -> Sequence[str]:
-        if self.is_admin_chat(actor):
-            return self._admin_keyboard()
-        return self._user_keyboard()
-
-    def build_profile(self, update: Update) -> dict:
-        is_admin = self._is_admin_update(update)
-        preferred_actor: ChatLike
-        if self.is_admin_chat(update.effective_user):
-            preferred_actor = update.effective_user
-        else:
-            preferred_actor = update.effective_chat
-
-        return {
-            "is_admin": is_admin,
-            "keyboard": self._main_menu_markup_for(preferred_actor),
-        }
-
-    def _show_admin_menu(self, update: Update) -> Sequence[str]:
-        if not self._is_admin_update(update):
-            return ()
-        if self.is_admin_chat(update.effective_user):
-            return self._main_menu_markup_for(update.effective_user)
-        return self._main_menu_markup_for(update.effective_chat)
-
-    # ------------------------------------------------------------------
-    # Broadcast helpers
-    # ------------------------------------------------------------------
-<<<<<<< HEAD
-    def _broadcast_target_ids(self, *entities: ChatLike) -> Set[int]:
-        targets: Set[int] = set()
-        for entity in entities:
-            if not entity:
-                continue
-            coerced = self._coerce_chat_id_from_object(entity)
-            if coerced is None:
-                continue
-            if self.is_admin_chat(coerced):
-                targets.add(coerced)
-        return targets
-
-    def broadcast_to_admins(self, update: Update) -> Set[int]:
-        """Return the identifiers that would receive a broadcast."""
-
-        return self._broadcast_target_ids(
-            update.effective_user,
-            update.effective_chat,
-        )
-=======
     # Menu handlers
 
     async def _handle_text(self, update: Update, context: ContextTypes.DEFAULT_TYPE) -> None:
@@ -887,5 +1350,4 @@
 
 
 if __name__ == "__main__":  # pragma: no cover - module executable guard
-    main()
->>>>>>> 2239e605
+    main()